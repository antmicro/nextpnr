--- conflicted
+++ resolved
@@ -331,14 +331,7 @@
         }
 
         if (vm.count("gui")) {
-<<<<<<< HEAD
-            QApplication a(argc, argv);
-            QSurfaceFormat fmt;
-            fmt.setSamples(10);
-            QSurfaceFormat::setDefaultFormat(fmt);
-=======
             Application a(argc, argv);
->>>>>>> e5bd4764
             MainWindow w(&ctx);
             w.show();
 
