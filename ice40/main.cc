/*
 *  nextpnr -- Next Generation Place and Route
 *
 *  Copyright (C) 2018  Clifford Wolf <clifford@clifford.at>
 *
 *  Permission to use, copy, modify, and/or distribute this software for any
 *  purpose with or without fee is hereby granted, provided that the above
 *  copyright notice and this permission notice appear in all copies.
 *
 *  THE SOFTWARE IS PROVIDED "AS IS" AND THE AUTHOR DISCLAIMS ALL WARRANTIES
 *  WITH REGARD TO THIS SOFTWARE INCLUDING ALL IMPLIED WARRANTIES OF
 *  MERCHANTABILITY AND FITNESS. IN NO EVENT SHALL THE AUTHOR BE LIABLE FOR
 *  ANY SPECIAL, DIRECT, INDIRECT, OR CONSEQUENTIAL DAMAGES OR ANY DAMAGES
 *  WHATSOEVER RESULTING FROM LOSS OF USE, DATA OR PROFITS, WHETHER IN AN
 *  ACTION OF CONTRACT, NEGLIGENCE OR OTHER TORTIOUS ACTION, ARISING OUT OF
 *  OR IN CONNECTION WITH THE USE OR PERFORMANCE OF THIS SOFTWARE.
 *
 */
#include <QApplication>
#include <boost/program_options.hpp>
#include <fstream>
#include <iostream>
#include "design.h"
#include "jsonparse.h"
#include "log.h"
#include "mainwindow.h"
#include "pybindings.h"
#include "version.h"
#include "log.h"
#include "place.h"

void svg_dump_el(const GraphicElement &el)
{
    float scale = 10.0, offset = 10.0;
    std::string style = "stroke=\"black\" stroke-width=\"0.1\" fill=\"none\"";

    if (el.type == GraphicElement::G_BOX) {
        std::cout << "<rect x=\"" << (offset + scale * el.x1) << "\" y=\""
                  << (offset + scale * el.y1) << "\" height=\""
                  << (scale * (el.y2 - el.y1)) << "\" width=\""
                  << (scale * (el.x2 - el.x1)) << "\" " << style << "/>\n";
    }

    if (el.type == GraphicElement::G_LINE) {
        std::cout << "<line x1=\"" << (offset + scale * el.x1) << "\" y1=\""
                  << (offset + scale * el.y1) << "\" x2=\""
                  << (offset + scale * el.x2) << "\" y2=\""
                  << (offset + scale * el.y2) << "\" " << style << "/>\n";
    }
}

int main(int argc, char *argv[])
{
    namespace po = boost::program_options;
    int rc = 0;
    std::string str;

<<<<<<< HEAD
    log_files.push_back(stderr);
=======
    log_files.push_back(stdout);
>>>>>>> c352f653

    po::options_description options("Allowed options");
    options.add_options()("help,h", "show help");
    options.add_options()("test", "just a check");
    options.add_options()("gui", "start gui");
    options.add_options()("svg", "dump SVG file");
    options.add_options()("run", po::value<std::vector<std::string>>(),
                          "python file to execute");
    options.add_options()("json", po::value<std::string>(),
                          "JSON design file to ingest");
    options.add_options()("version,v", "show version");
    options.add_options()("lp384", "set device type to iCE40LP384");
    options.add_options()("lp1k", "set device type to iCE40LP1K");
    options.add_options()("lp8k", "set device type to iCE40LP8K");
    options.add_options()("hx1k", "set device type to iCE40HX1K");
    options.add_options()("hx8k", "set device type to iCE40HX8K");
    options.add_options()("up5k", "set device type to iCE40UP5K");

    po::positional_options_description pos;
    pos.add("run", -1);

    po::variables_map vm;
    try {
        po::parsed_options parsed = po::command_line_parser(argc, argv)
                                            .options(options)
                                            .positional(pos)
                                            .run();

        po::store(parsed, vm);

        po::notify(vm);
    }

    catch (std::exception &e) {
        std::cout << e.what() << "\n";
        return 1;
    }

    if (vm.count("help") || argc == 1) {
    help:
        std::cout << basename(argv[0])
                  << " -- Next Generation Place and Route (git "
                     "sha1 " GIT_COMMIT_HASH_STR ")\n";
        std::cout << "\n";
        std::cout << options << "\n";
        return argc != 1;
    }

    if (vm.count("version")) {
        std::cout << basename(argv[0])
                  << " -- Next Generation Place and Route (git "
                     "sha1 " GIT_COMMIT_HASH_STR ")\n";
        return 1;
    }

    ChipArgs chipArgs;

    if (vm.count("lp384")) {
        if (chipArgs.type != ChipArgs::NONE)
            goto help;
        chipArgs.type = ChipArgs::LP384;
    }

    if (vm.count("lp1k")) {
        if (chipArgs.type != ChipArgs::NONE)
            goto help;
        chipArgs.type = ChipArgs::LP1K;
    }

    if (vm.count("lp8k")) {
        if (chipArgs.type != ChipArgs::NONE)
            goto help;
        chipArgs.type = ChipArgs::LP8K;
    }

    if (vm.count("hx1k")) {
        if (chipArgs.type != ChipArgs::NONE)
            goto help;
        chipArgs.type = ChipArgs::HX1K;
    }

    if (vm.count("hx8k")) {
        if (chipArgs.type != ChipArgs::NONE)
            goto help;
        chipArgs.type = ChipArgs::HX8K;
    }

    if (vm.count("up5k")) {
        if (chipArgs.type != ChipArgs::NONE)
            goto help;
        chipArgs.type = ChipArgs::UP5K;
    }

    if (chipArgs.type == ChipArgs::NONE)
        chipArgs.type = ChipArgs::HX1K;

#ifdef ICE40_HX1K_ONLY
    if (chipArgs.type != ChipArgs::HX1K) {
        std::cout << "This version of nextpnr-ice40 is built with HX1K-support "
                     "only.\n";
        return 1;
    }
#endif

    Design design(chipArgs);
    init_python(argv[0]);
    python_export_global("design", design);
    python_export_global("chip", design.chip);

    if (vm.count("test")) {
        int bel_count = 0, wire_count = 0, pip_count = 0;

        std::cout << "Checking bel names.\n";
        for (auto bel : design.chip.getBels()) {
            auto name = design.chip.getBelName(bel);
            assert(bel == design.chip.getBelByName(name));
            bel_count++;
        }
        std::cout << "  checked " << bel_count << " bels.\n";

        std::cout << "Checking wire names.\n";
        for (auto wire : design.chip.getWires()) {
            auto name = design.chip.getWireName(wire);
            assert(wire == design.chip.getWireByName(name));
            wire_count++;
        }
        std::cout << "  checked " << wire_count << " wires.\n";

        std::cout << "Checking pip names.\n";
        for (auto pip : design.chip.getPips()) {
            auto name = design.chip.getPipName(pip);
            assert(pip == design.chip.getPipByName(name));
            pip_count++;
        }
        std::cout << "  checked " << pip_count << " pips.\n";

        std::cout << "Checking uphill -> downhill consistency.\n";
        for (auto dst : design.chip.getWires()) {
            for (auto uphill_pip : design.chip.getPipsUphill(dst)) {
                bool found_downhill = false;
                for (auto downhill_pip : design.chip.getPipsDownhill(
                             design.chip.getPipSrcWire(uphill_pip))) {
                    if (uphill_pip == downhill_pip) {
                        assert(!found_downhill);
                        found_downhill = true;
                    }
                }
                assert(found_downhill);
            }
        }

        std::cout << "Checking downhill -> uphill consistency.\n";
        for (auto dst : design.chip.getWires()) {
            for (auto downhill_pip : design.chip.getPipsDownhill(dst)) {
                bool found_uphill = false;
                for (auto uphill_pip : design.chip.getPipsUphill(
                             design.chip.getPipDstWire(downhill_pip))) {
                    if (uphill_pip == downhill_pip) {
                        assert(!found_uphill);
                        found_uphill = true;
                    }
                }
                assert(found_uphill);
            }
        }

        return 0;
    }

    if (vm.count("svg")) {
        std::cout << "<svg xmlns=\"http://www.w3.org/2000/svg\" "
                     "xmlns:xlink=\"http://www.w3.org/1999/xlink\">\n";
        for (auto bel : design.chip.getBels()) {
            std::cout << "<!-- " << design.chip.getBelName(bel) << " -->\n";
            for (auto &el : design.chip.getBelGraphics(bel))
                svg_dump_el(el);
        }
        std::cout << "<!-- Frame -->\n";
        for (auto &el : design.chip.getFrameGraphics())
            svg_dump_el(el);
        std::cout << "</svg>\n";
    }

    if (vm.count("json")) {
        std::string filename = vm["json"].as<std::string>();
        std::istream *f = new std::ifstream(filename);

        parse_json_file(f, filename, &design);
    	place_design(&design);
    }

    if (vm.count("run")) {
        std::vector<std::string> files =
                vm["run"].as<std::vector<std::string>>();
        for (auto filename : files)
            execute_python_file(filename.c_str());
    }


    if (vm.count("gui")) {
        QApplication a(argc, argv);
        MainWindow w;
        w.show();

        rc = a.exec();
    }
    deinit_python();
    return rc;
}<|MERGE_RESOLUTION|>--- conflicted
+++ resolved
@@ -55,11 +55,7 @@
     int rc = 0;
     std::string str;
 
-<<<<<<< HEAD
-    log_files.push_back(stderr);
-=======
     log_files.push_back(stdout);
->>>>>>> c352f653
 
     po::options_description options("Allowed options");
     options.add_options()("help,h", "show help");
