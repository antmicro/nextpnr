#!/usr/bin/env python3

import sys
import re
import textwrap

endianness = "le"
nodebug = True

dev_name = None
dev_width = None
dev_height = None
num_wires = None

tiles = dict()

wire_uphill = dict()
wire_downhill = dict()
pip_xy = dict()

bel_name = list()
bel_type = list()
bel_pos = list()
bel_wires = list()

switches = list()

ierens = list()

packages = list()

wire_uphill_belport = dict()
wire_downhill_belports = dict()

wire_names = dict()
wire_names_r = dict()
wire_xy = dict()

<<<<<<< HEAD
num_tile_types = 5
tile_sizes = {i: (0, 0) for i in range(num_tile_types)}
tile_bits = [[] for _ in range(num_tile_types)]

=======
>>>>>>> e5bd4764
cbit_re = re.compile(r'B(\d+)\[(\d+)\]')

portpins = dict()
beltypes = dict()
tiletypes = dict()
wiretypes = dict()

with open("ice40/portpins.inc") as f:
    for line in f:
        line = line.replace("(", " ")
        line = line.replace(")", " ")
        line = line.split()
        if len(line) == 0:
            continue
        assert len(line) == 2
        assert line[0] == "X"
        idx = len(portpins) + 1
        portpins[line[1]] = idx

beltypes["ICESTORM_LC"] = 1
beltypes["ICESTORM_RAM"] = 2
beltypes["SB_IO"] = 3
beltypes["SB_GB"] = 4

tiletypes["NONE"] = 0
tiletypes["LOGIC"] = 1
tiletypes["IO"] = 2
tiletypes["RAMB"] = 3
tiletypes["RAMT"] = 4
tiletypes["DSP0"] = 5
tiletypes["DSP1"] = 6
tiletypes["DSP2"] = 7
tiletypes["DSP3"] = 8
tiletypes["IPCON"] = 9

wiretypes["LOCAL"] = 1
wiretypes["GLOBAL"] = 2
wiretypes["SP4_VERT"] = 3
wiretypes["SP4_HORZ"] = 4
wiretypes["SP12_HORZ"] = 5
wiretypes["SP12_VERT"] = 6

def maj_wire_name(name):
    if name[2].startswith("lutff_"):
        return True
    if name[2].startswith("io_"):
        return True
    if name[2].startswith("ram/"):
        return True
    if name[2].startswith("sp4_h_r_"):
        return name[2] in ("sp4_h_r_0", "sp4_h_r_1", "sp4_h_r_2", "sp4_h_r_3", "sp4_h_r_4", "sp4_h_r_5",
                           "sp4_h_r_6", "sp4_h_r_7", "sp4_h_r_8", "sp4_h_r_9", "sp4_h_r_10", "sp4_h_r_11")
    if name[2].startswith("sp4_v_b_"):
        return name[2] in ("sp4_v_b_0", "sp4_v_b_1", "sp4_v_b_2", "sp4_v_b_3", "sp4_v_b_4", "sp4_v_b_5",
                           "sp4_v_b_6", "sp4_v_b_7", "sp4_v_b_8", "sp4_v_b_9", "sp4_v_b_10", "sp4_v_b_11")
    if name[2].startswith("sp12_h_r_"):
        return name[2] in ("sp12_h_r_0", "sp12_h_r_1")
    if name[2].startswith("sp12_v_b_"):
        return name[2] in ("sp12_v_b_0", "sp12_v_b_1")
    return False

def cmp_wire_names(newname, oldname):
    if maj_wire_name(newname):
        return True
    if maj_wire_name(oldname):
        return False

    if newname[2].startswith("sp") and oldname[2].startswith("sp"):
        m1 = re.match(r".*_(\d+)$", newname[2])
        m2 = re.match(r".*_(\d+)$", oldname[2])
        if m1 and m2:
            idx1 = int(m1.group(1))
            idx2 = int(m2.group(1))
            if idx1 != idx2:
                return idx1 < idx2

    return newname < oldname

def wire_type(name):
    longname = name
    name = name.split('/')[-1]
    wt = None

    if name.startswith("glb_netwk_"):
        wt = "GLOBAL"
    elif name.startswith("D_IN_") or name.startswith("D_OUT_"):
        wt = "LOCAL"
    elif name in ("OUT_ENB", "cen", "inclk", "latch", "outclk", "clk", "s_r", "carry_in", "carry_in_mux"):
        wt = "LOCAL"
    elif name in ("in_0", "in_1", "in_2", "in_3", "cout", "lout", "out", "fabout") or name.startswith("slf_op") or name.startswith("O_"):
        wt = "LOCAL"
    elif name.startswith("local_g") or name.startswith("glb2local_"):
        wt = "LOCAL"
    elif name.startswith("span4_horz_") or name.startswith("sp4_h_"):
        wt = "SP4_HORZ"
    elif name.startswith("span4_vert_") or name.startswith("sp4_v_") or name.startswith("sp4_r_v_"):
        wt = "SP4_VERT"
    elif name.startswith("span12_horz_") or name.startswith("sp12_h_"):
        wt = "SP12_HORZ"
    elif name.startswith("span12_vert_") or name.startswith("sp12_v_"):
        wt = "SP12_VERT"
    elif name.startswith("MASK_") or name.startswith("RADDR_") or name.startswith("WADDR_"):
        wt = "LOCAL"
    elif name.startswith("RDATA_")  or name.startswith("WDATA_") or name.startswith("neigh_op_"):
        wt = "LOCAL"
    elif name in ("WCLK", "WCLKE", "WE", "RCLK", "RCLKE", "RE"):
        wt = "LOCAL"

    if wt is None:
        print("No type for wire: %s (%s)" % (longname, name), file=sys.stderr)
        assert 0
    return wt

def pipdelay(src, dst):
    src = wire_names_r[src]
    dst = wire_names_r[dst]
    src_type = wire_type(src[2])
    dst_type = wire_type(dst[2])

    if src_type == "LOCAL" and dst_type == "LOCAL":
       return 250

    if src_type == "GLOBAL" and dst_type == "LOCAL":
       return 400

    # Local -> Span

    if src_type == "LOCAL" and dst_type in ("SP4_HORZ", "SP4_VERT"):
       return 350

    if src_type == "LOCAL" and dst_type in ("SP12_HORZ", "SP12_VERT"):
       return 500

    # Span -> Local

    if src_type in ("SP4_HORZ", "SP4_VERT", "SP12_HORZ", "SP12_VERT") and dst_type == "LOCAL":
       return 300

    # Span -> Span

    if src_type in ("SP12_HORZ", "SP12_VERT") and dst_type in ("SP12_HORZ", "SP12_VERT"):
       return 450

    if src_type in ("SP4_HORZ", "SP4_VERT") and dst_type in ("SP4_HORZ", "SP4_VERT"):
       return 300

    if src_type in ("SP12_HORZ", "SP12_VERT") and dst_type in ("SP4_HORZ", "SP4_VERT"):
       return 380

    # print(src, dst, src_type, dst_type, file=sys.stderr)
    assert 0


def init_tiletypes(device):
    global num_tile_types, tile_sizes, tile_bits
    if device == "5k":
        num_tile_types = 10
    else:
        num_tile_types = 5
    tile_sizes = {_: (0, 0) for _ in range(num_tile_types)}
    tile_bits = [[] for _ in range(num_tile_types)]

with open(sys.argv[1], "r") as f:
    mode = None

    for line in f:
        line = line.split()

        if len(line) == 0 or line[0] == "#":
            continue

        if line[0] == ".device":
            dev_name = line[1]
            init_tiletypes(dev_name)
            dev_width = int(line[2])
            dev_height = int(line[3])
            num_wires = int(line[4])
            continue

        if line[0] == ".net":
            mode = ("net", int(line[1]))
            continue

        if line[0] == ".buffer":
            mode = ("buffer", int(line[3]), int(line[1]), int(line[2]))
            switches.append((line[3], int(line[1]), int(line[2]), line[4:]))
            continue

        if line[0] == ".routing":
            mode = ("routing", int(line[3]), int(line[1]), int(line[2]))
            switches.append((line[3], int(line[1]), int(line[2]), line[4:]))
            continue

        if line[0] == ".io_tile":
            tiles[(int(line[1]), int(line[2]))] = "io"
            mode = None
            continue

        if line[0] == ".logic_tile":
            tiles[(int(line[1]), int(line[2]))] = "logic"
            mode = None
            continue

        if line[0] == ".ramb_tile":
            tiles[(int(line[1]), int(line[2]))] = "ramb"
            mode = None
            continue

        if line[0] == ".ramt_tile":
            tiles[(int(line[1]), int(line[2]))] = "ramt"
            mode = None
            continue

        if line[0] == ".dsp0_tile":
            tiles[(int(line[1]), int(line[2]))] = "dsp0"
            mode = None
            continue

        if line[0] == ".dsp1_tile":
            tiles[(int(line[1]), int(line[2]))] = "dsp1"
            mode = None
            continue

        if line[0] == ".dsp2_tile":
            tiles[(int(line[1]), int(line[2]))] = "dsp2"
            mode = None
            continue

        if line[0] == ".dsp3_tile":
            tiles[(int(line[1]), int(line[2]))] = "dsp3"
            mode = None
            continue

        if line[0] == ".ipcon_tile":
            tiles[(int(line[1]), int(line[2]))] = "ipcon"
            mode = None
            continue

        if line[0] == ".logic_tile_bits":
            mode = ("bits", 1)
            tile_sizes[1] = (int(line[1]), int(line[2]))
            continue

        if line[0] == ".io_tile_bits":
            mode = ("bits", 2)
            tile_sizes[2] = (int(line[1]), int(line[2]))
            continue

        if line[0] == ".ramb_tile_bits":
            mode = ("bits", 3)
            tile_sizes[3] = (int(line[1]), int(line[2]))
            continue

        if line[0] == ".ramt_tile_bits":
            mode = ("bits", 4)
            tile_sizes[4] = (int(line[1]), int(line[2]))
            continue

        if line[0] == ".dsp0_tile_bits":
            mode = ("bits", 5)
            tile_sizes[5] = (int(line[1]), int(line[2]))
            continue

        if line[0] == ".dsp1_tile_bits":
            mode = ("bits", 6)
            tile_sizes[6] = (int(line[1]), int(line[2]))
            continue

        if line[0] == ".dsp2_tile_bits":
            mode = ("bits", 7)
            tile_sizes[7] = (int(line[1]), int(line[2]))
            continue

        if line[0] == ".dsp3_tile_bits":
            mode = ("bits", 8)
            tile_sizes[8] = (int(line[1]), int(line[2]))
            continue

        if line[0] == ".ipcon_tile_bits":
            mode = ("bits", 9)
            tile_sizes[9] = (int(line[1]), int(line[2]))
            continue

        if line[0] == ".ieren":
            mode = ("ieren",)
            continue

        if line[0] == ".pins":
            mode = ("pins", line[1])
            packages.append((line[1], []))
            continue

        if (line[0][0] == ".") or (mode is None):
            mode = None
            continue

        if mode[0] == "net":
            wname = (int(line[0]), int(line[1]), line[2])
            wire_names[wname] = mode[1]
            if (mode[1] not in wire_names_r) or cmp_wire_names(wname, wire_names_r[mode[1]]):
                wire_names_r[mode[1]] = wname
            if mode[1] not in wire_xy:
                wire_xy[mode[1]] = list()
            wire_xy[mode[1]].append((int(line[0]), int(line[1])))
            continue

        if mode[0] in ("buffer", "routing"):
            wire_a = int(line[1])
            wire_b = mode[1]
            if wire_a not in wire_downhill:
                wire_downhill[wire_a] = set()
            if wire_b not in wire_uphill:
                wire_uphill[wire_b] = set()
            wire_downhill[wire_a].add(wire_b)
            wire_uphill[wire_b].add(wire_a)
            pip_xy[(wire_a, wire_b)] = (mode[2], mode[3], int(line[0], 2), len(switches) - 1)
            continue

        if mode[0] == "bits":
            name = line[0]
            bits = []
            for b in line[1:]:
                m = cbit_re.match(b)
                assert m
                bits.append((int(m.group(1)), int(m.group(2))))
            tile_bits[mode[1]].append((name, bits))
            continue

        if mode[0] == "ieren":
            ierens.append(tuple([int(_) for _ in line]))
            continue

        if mode[0] == "pins":
            packages[-1][1].append((line[0], int(line[1]), int(line[2]), int(line[3])))
            continue

def add_bel_input(bel, wire, port):
    if wire not in wire_downhill_belports:
        wire_downhill_belports[wire] = set()
    wire_downhill_belports[wire].add((bel, port))
    bel_wires[bel].append((wire, port))

def add_bel_output(bel, wire, port):
    assert wire not in wire_uphill_belport
    wire_uphill_belport[wire] = (bel, port)
    bel_wires[bel].append((wire, port))

def add_bel_lc(x, y, z):
    bel = len(bel_name)
    bel_name.append("X%d/Y%d/lc%d" % (x, y, z))
    bel_type.append("ICESTORM_LC")
    bel_pos.append((x, y, z))
    bel_wires.append(list())

    wire_cen = wire_names[(x, y, "lutff_global/cen")]
    wire_clk = wire_names[(x, y, "lutff_global/clk")]
    wire_s_r = wire_names[(x, y, "lutff_global/s_r")]

    if z == 0:
        wire_cin = wire_names[(x, y, "carry_in_mux")]
    else:
        wire_cin = wire_names[(x, y, "lutff_%d/cout" % (z-1))]

    wire_in_0 = wire_names[(x, y, "lutff_%d/in_0" % z)]
    wire_in_1 = wire_names[(x, y, "lutff_%d/in_1" % z)]
    wire_in_2 = wire_names[(x, y, "lutff_%d/in_2" % z)]
    wire_in_3 = wire_names[(x, y, "lutff_%d/in_3" % z)]
    wire_out  = wire_names[(x, y, "lutff_%d/out"  % z)]
    wire_cout = wire_names[(x, y, "lutff_%d/cout" % z)]
    wire_lout = wire_names[(x, y, "lutff_%d/lout" % z)] if z < 7 else None

    add_bel_input(bel, wire_cen, "CEN")
    add_bel_input(bel, wire_clk, "CLK")
    add_bel_input(bel, wire_s_r, "SR")
    add_bel_input(bel, wire_cin, "CIN")

    add_bel_input(bel, wire_in_0, "I0")
    add_bel_input(bel, wire_in_1, "I1")
    add_bel_input(bel, wire_in_2, "I2")
    add_bel_input(bel, wire_in_3, "I3")

    add_bel_output(bel, wire_out,  "O")
    add_bel_output(bel, wire_cout, "COUT")

    if wire_lout is not None:
        add_bel_output(bel, wire_lout, "LO")

def add_bel_io(x, y, z):
    bel = len(bel_name)
    bel_name.append("X%d/Y%d/io%d" % (x, y, z))
    bel_type.append("SB_IO")
    bel_pos.append((x, y, z))
    bel_wires.append(list())

    wire_cen   = wire_names[(x, y, "io_global/cen")]
    wire_iclk  = wire_names[(x, y, "io_global/inclk")]
    wire_latch = wire_names[(x, y, "io_global/latch")]
    wire_oclk  = wire_names[(x, y, "io_global/outclk")]

    wire_din_0  = wire_names[(x, y, "io_%d/D_IN_0"  % z)]
    wire_din_1  = wire_names[(x, y, "io_%d/D_IN_1"  % z)]
    wire_dout_0 = wire_names[(x, y, "io_%d/D_OUT_0" % z)]
    wire_dout_1 = wire_names[(x, y, "io_%d/D_OUT_1" % z)]
    wire_out_en = wire_names[(x, y, "io_%d/OUT_ENB" % z)]

    add_bel_input(bel, wire_cen,    "CLOCK_ENABLE")
    add_bel_input(bel, wire_iclk,   "INPUT_CLK")
    add_bel_input(bel, wire_oclk,   "OUTPUT_CLK")
    add_bel_input(bel, wire_latch,  "LATCH_INPUT_VALUE")

    add_bel_output(bel, wire_din_0, "D_IN_0")
    add_bel_output(bel, wire_din_1, "D_IN_1")

    add_bel_input(bel, wire_dout_0, "D_OUT_0")
    add_bel_input(bel, wire_dout_1, "D_OUT_1")
    add_bel_input(bel, wire_out_en, "OUTPUT_ENABLE")

def add_bel_ram(x, y):
    bel = len(bel_name)
    bel_name.append("X%d/Y%d/ram" % (x, y))
    bel_type.append("ICESTORM_RAM")
    bel_pos.append((x, y, 0))
    bel_wires.append(list())

    if (x, y, "ram/WE") in wire_names:
        # iCE40 1K-style memories
        y0, y1 = y, y+1
    else:
        # iCE40 8K-style memories
        y1, y0 = y, y+1

    for i in range(16):
        add_bel_input (bel, wire_names[(x, y0 if i < 8 else y1, "ram/MASK_%d"  % i)], "MASK_%d"  % i)
        add_bel_input (bel, wire_names[(x, y0 if i < 8 else y1, "ram/WDATA_%d" % i)], "WDATA_%d" % i)
        add_bel_output(bel, wire_names[(x, y0 if i < 8 else y1, "ram/RDATA_%d" % i)], "RDATA_%d" % i)

    for i in range(11):
        add_bel_input(bel, wire_names[(x, y0, "ram/WADDR_%d" % i)], "WADDR_%d" % i)
        add_bel_input(bel, wire_names[(x, y1, "ram/RADDR_%d" % i)], "RADDR_%d" % i)

    add_bel_input(bel, wire_names[(x, y0, "ram/WCLK")], "WCLK")
    add_bel_input(bel, wire_names[(x, y0, "ram/WCLKE")], "WCLKE")
    add_bel_input(bel, wire_names[(x, y0, "ram/WE")], "WE")

    add_bel_input(bel, wire_names[(x, y1, "ram/RCLK")], "RCLK")
    add_bel_input(bel, wire_names[(x, y1, "ram/RCLKE")], "RCLKE")
    add_bel_input(bel, wire_names[(x, y1, "ram/RE")], "RE")

def add_bel_gb(x, y, g):
    bel = len(bel_name)
    bel_name.append("X%d/Y%d/gb" % (x, y))
    bel_type.append("SB_GB")
    bel_pos.append((x, y, 0))
    bel_wires.append(list())

    add_bel_input(bel, wire_names[(x, y, "fabout")], "USER_SIGNAL_TO_GLOBAL_BUFFER")
    add_bel_output(bel, wire_names[(x, y, "glb_netwk_%d" % g)], "GLOBAL_BUFFER_OUTPUT")

for tile_xy, tile_type in sorted(tiles.items()):
    if tile_type == "logic":
        for i in range(8):
            add_bel_lc(tile_xy[0], tile_xy[1], i)
    if tile_type == "io":
        for i in range(2):
            add_bel_io(tile_xy[0], tile_xy[1], i)
    if tile_type == "ramb":
        add_bel_ram(tile_xy[0], tile_xy[1])

if dev_name == "1k":
    add_bel_gb( 7,  0, 0)
    add_bel_gb( 7, 17, 1)
    add_bel_gb(13,  9, 2)
    add_bel_gb( 0,  9, 3)
    add_bel_gb( 6, 17, 4)
    add_bel_gb( 6,  0, 5)
    add_bel_gb( 0,  8, 6)
    add_bel_gb(13,  8, 7)
elif dev_name == "5k":
    add_bel_gb(13,  0, 0)
    add_bel_gb(13, 31, 1)
    add_bel_gb(19, 31, 2)
    add_bel_gb( 6, 31, 3)
    add_bel_gb(12, 31, 4)
    add_bel_gb(12,  0, 5)
    add_bel_gb( 6,  0, 6)
    add_bel_gb(19,  0, 7)
elif dev_name == "8k":
    add_bel_gb(33, 16,  7)
    add_bel_gb( 0, 16,  6)
    add_bel_gb(17, 33,  1)
    add_bel_gb(17,  0,  0)
    add_bel_gb( 0, 17,  3)
    add_bel_gb(33, 17,  2)
    add_bel_gb(16,  0,  5)
    add_bel_gb(16, 33,  4)
elif dev_name == "384":
    add_bel_gb( 7,  4,  7)
    add_bel_gb( 0,  4,  6)
    add_bel_gb( 4,  9,  1)
    add_bel_gb( 4,  0,  0)
    add_bel_gb( 0,  5,  3)
    add_bel_gb( 7,  5,  2)
    add_bel_gb( 3,  0,  5)
    add_bel_gb( 3,  9,  4)

class BinaryBlobAssembler:
    def __init__(self, cname, endianness, nodebug = False):
        assert endianness in ["le", "be"]
        self.cname = cname
        self.endianness = endianness
        self.finalized = False
        self.data = bytearray()
        self.comments = dict()
        self.labels = dict()
        self.exports = set()
        self.labels_byaddr = dict()
        self.ltypes_byaddr = dict()
        self.strings = dict()
        self.refs = dict()
        self.nodebug = nodebug

    def l(self, name, ltype = None, export = False):
        assert not self.finalized
        assert name not in self.labels
        assert len(self.data) not in self.labels_byaddr
        self.labels[name] = len(self.data)
        if ltype is not None:
            self.ltypes_byaddr[len(self.data)] = ltype
        self.labels_byaddr[len(self.data)] = name
        if export:
            assert ltype is not None
            self.exports.add(len(self.data))

    def r(self, name, comment):
        assert not self.finalized
        assert len(self.data) % 4 == 0
        assert len(self.data) not in self.refs
        if self.nodebug:
            comment = None
        if name is not None:
            self.refs[len(self.data)] = (name, comment)
        self.data.append(0)
        self.data.append(0)
        self.data.append(0)
        self.data.append(0)
        if (name is None) and (comment is not None):
            self.comments[len(self.data)] = comment + " (null reference)"

    def s(self, s, comment):
        assert not self.finalized
        if self.nodebug:
            comment = None
        if s not in self.strings:
            index = len(self.strings)
            self.strings[s] = index
        else:
            index = self.strings[s]
        if comment is not None:
            self.r("str%d" % index, '%s: "%s"' % (comment, s))
        else:
            self.r("str%d" % index, None)

    def u8(self, v, comment):
        assert not self.finalized
        if self.nodebug:
            comment = None
        self.data.append(v)
        if comment is not None:
            self.comments[len(self.data)] = comment

    def u16(self, v, comment):
        assert not self.finalized
        assert len(self.data) % 2 == 0
        if self.nodebug:
            comment = None
        if self.endianness == "le":
            self.data.append(v & 255)
            self.data.append((v >> 8) & 255)
        elif self.endianness == "be":
            self.data.append((v >> 8) & 255)
            self.data.append(v & 255)
        else:
            assert 0
        if comment is not None:
            self.comments[len(self.data)] = comment

    def u32(self, v, comment):
        assert not self.finalized
        assert len(self.data) % 4 == 0
        if self.nodebug:
            comment = None
        if self.endianness == "le":
            self.data.append(v & 255)
            self.data.append((v >> 8) & 255)
            self.data.append((v >> 16) & 255)
            self.data.append((v >> 24) & 255)
        elif self.endianness == "be":
            self.data.append((v >> 24) & 255)
            self.data.append((v >> 16) & 255)
            self.data.append((v >> 8) & 255)
            self.data.append(v & 255)
        else:
            assert 0
        if comment is not None:
            self.comments[len(self.data)] = comment

    def finalize(self):
        assert not self.finalized
        for s, index in self.strings.items():
            self.l("str%d" % index, "char")
            for c in s:
                self.data.append(ord(c))
            self.data.append(0)
        self.finalized = True
        cursor = 0
        while cursor < len(self.data):
            if cursor in self.refs:
                v = self.labels[self.refs[cursor][0]] - cursor
                if self.endianness == "le":
                    self.data[cursor+0] = (v & 255)
                    self.data[cursor+1] = ((v >> 8) & 255)
                    self.data[cursor+2] = ((v >> 16) & 255)
                    self.data[cursor+3] = ((v >> 24) & 255)
                elif self.endianness == "be":
                    self.data[cursor+0] = ((v >> 24) & 255)
                    self.data[cursor+1] = ((v >> 16) & 255)
                    self.data[cursor+2] = ((v >> 8) & 255)
                    self.data[cursor+3] = (v & 255)
                else:
                    assert 0
                cursor += 4
            else:
                cursor += 1

    def write_verbose_c(self, f, ctype = "const unsigned char"):
        assert self.finalized
        print("%s %s[%d] = {" % (ctype, self.cname, len(self.data)), file=f)
        cursor = 0
        bytecnt = 0
        while cursor < len(self.data):
            if cursor in self.comments:
                if bytecnt == 0:
                    print(" ", end="", file=f)
                print(" // %s" % self.comments[cursor], file=f)
                bytecnt = 0
            if cursor in self.labels_byaddr:
                if bytecnt != 0:
                    print(file=f)
                if cursor in self.exports:
                    print("#define %s ((%s*)(%s+%d))" % (self.labels_byaddr[cursor], self.ltypes_byaddr[cursor], self.cname, cursor), file=f)
                else:
                    print("  // [%d] %s" % (cursor, self.labels_byaddr[cursor]), file=f)
                bytecnt = 0
            if cursor in self.refs:
                if bytecnt != 0:
                    print(file=f)
                print(" ", end="", file=f)
                print(" %-4s" % ("%d," % self.data[cursor+0]), end="", file=f)
                print(" %-4s" % ("%d," % self.data[cursor+1]), end="", file=f)
                print(" %-4s" % ("%d," % self.data[cursor+2]), end="", file=f)
                print(" %-4s" % ("%d," % self.data[cursor+3]), end="", file=f)
                print(" // [%d] %s (reference to %s)" % (cursor, self.refs[cursor][1], self.refs[cursor][0]), file=f)
                bytecnt = 0
                cursor += 4
            else:
                if bytecnt == 0:
                    print(" ", end="", file=f)
                print(" %-4s" % ("%d," % self.data[cursor]), end=("" if bytecnt < 15 else "\n"), file=f)
                bytecnt = (bytecnt + 1) & 15
                cursor += 1
        if bytecnt != 0:
            print(file=f)
        print("};", file=f)

    def write_compact_c(self, f, ctype = "const unsigned char"):
        assert self.finalized
        print("%s %s[%d] = {" % (ctype, self.cname, len(self.data)), file=f)
        column = 0
        for v in self.data:
            if column == 0:
                print("  ", end="", file=f)
                column += 2
            s = "%d," % v
            print(s, end="", file=f)
            column += len(s)
            if column > 75:
                print(file=f)
                column = 0
        if column != 0:
            print(file=f)
        for cursor in self.exports:
            print("#define %s ((%s*)(%s+%d))" % (self.labels_byaddr[cursor], self.ltypes_byaddr[cursor], self.cname, cursor), file=f)
        print("};", file=f)

    def write_uint64_c(self, f, ctype = "const uint64_t"):
        assert self.finalized
        print("%s %s[%d] = {" % (ctype, self.cname, (len(self.data)+7) // 8), file=f)
        column = 0
        for i in range((len(self.data)+7) // 8):
            v0 = self.data[8*i+0] if 8*i+0 < len(self.data) else 0
            v1 = self.data[8*i+1] if 8*i+1 < len(self.data) else 0
            v2 = self.data[8*i+2] if 8*i+2 < len(self.data) else 0
            v3 = self.data[8*i+3] if 8*i+3 < len(self.data) else 0
            v4 = self.data[8*i+4] if 8*i+4 < len(self.data) else 0
            v5 = self.data[8*i+5] if 8*i+5 < len(self.data) else 0
            v6 = self.data[8*i+6] if 8*i+6 < len(self.data) else 0
            v7 = self.data[8*i+7] if 8*i+7 < len(self.data) else 0
            if self.endianness == "le":
                v  = v0 <<  0
                v |= v1 <<  8
                v |= v2 << 16
                v |= v3 << 24
                v |= v4 << 32
                v |= v5 << 40
                v |= v6 << 48
                v |= v7 << 56
            elif self.endianness == "be":
                v  = v7 <<  0
                v |= v6 <<  8
                v |= v5 << 16
                v |= v4 << 24
                v |= v3 << 32
                v |= v2 << 40
                v |= v1 << 48
                v |= v0 << 56
            else:
                assert 0
            if column == 3:
                print(" 0x%016x," % v, file=f)
                column = 0
            else:
                if column == 0:
                    print(" ", end="", file=f)
                print(" 0x%016x," % v, end="", file=f)
                column += 1
        if column != 0:
            print("", file=f)
        print("};", file=f)

    def write_string_c(self, f, ctype = "const char"):
        assert self.finalized
        assert self.data[len(self.data)-1] == 0
        print("%s %s[%d] =" % (ctype, self.cname, len(self.data)), file=f)
        print("  \"", end="", file=f)
        column = 0
        for i in range(len(self.data)-1):
            if (self.data[i] < 32) or (self.data[i] > 126):
                print("\\%03o" % self.data[i], end="", file=f)
                column += 4
            elif self.data[i] == ord('"') or self.data[i] == ord('\\'):
                print("\\" + chr(self.data[i]), end="", file=f)
                column += 2
            else:
                print(chr(self.data[i]), end="", file=f)
                column += 1
            if column > 70 and (i != len(self.data)-2):
                print("\"\n  \"", end="", file=f)
                column = 0
        print("\";", file=f)

bba = BinaryBlobAssembler("chipdb_blob_%s" % dev_name, endianness)
bba.r("chip_info_%s" % dev_name, "chip_info")

index = 0
for bel in range(len(bel_name)):
    bba.l("bel_wires_%d" % bel, "BelWirePOD")
    for i in range(len(bel_wires[bel])):
        bba.u32(bel_wires[bel][i][0], "wire_index")
        bba.u32(portpins[bel_wires[bel][i][1]], "port")
        index += 1

bba.l("bel_data_%s" % dev_name, "BelInfoPOD")
for bel in range(len(bel_name)):
    bba.s(bel_name[bel], "name")
    bba.u32(beltypes[bel_type[bel]], "type")
    bba.u32(len(bel_wires[bel]), "num_bel_wires")
    bba.r("bel_wires_%d" % bel, "bel_wires")
    bba.u8(bel_pos[bel][0], "x")
    bba.u8(bel_pos[bel][1], "y")
    bba.u8(bel_pos[bel][2], "z")
    bba.u8(0, "padding")

wireinfo = list()
pipinfo = list()
pipcache = dict()

for wire in range(num_wires):
    if wire in wire_uphill:
        pips = list()
        for src in wire_uphill[wire]:
            if (src, wire) not in pipcache:
                pipcache[(src, wire)] = len(pipinfo)
                pi = dict()
                pi["src"] = src
                pi["dst"] = wire
                pi["delay"] = pipdelay(src, wire)
                pi["x"] = pip_xy[(src, wire)][0]
                pi["y"] = pip_xy[(src, wire)][1]
                pi["switch_mask"] = pip_xy[(src, wire)][2]
                pi["switch_index"] = pip_xy[(src, wire)][3]
                pipinfo.append(pi)
            pips.append(pipcache[(src, wire)])
        num_uphill = len(pips)
        list_uphill = "wire%d_uppips" % wire
        bba.l(list_uphill, "int32_t")
        for p in pips:
            bba.u32(p, None)
    else:
        num_uphill = 0
        list_uphill = None

    if wire in wire_downhill:
        pips = list()
        for dst in wire_downhill[wire]:
            if (wire, dst) not in pipcache:
                pipcache[(wire, dst)] = len(pipinfo)
                pi = dict()
                pi["src"] = wire
                pi["dst"] = dst
                pi["delay"] = pipdelay(wire, dst)
                pi["x"] = pip_xy[(wire, dst)][0]
                pi["y"] = pip_xy[(wire, dst)][1]
                pi["switch_mask"] = pip_xy[(wire, dst)][2]
                pi["switch_index"] = pip_xy[(wire, dst)][3]
                pipinfo.append(pi)
            pips.append(pipcache[(wire, dst)])
        num_downhill = len(pips)
        list_downhill = "wire%d_downpips" % wire
        bba.l(list_downhill, "int32_t")
        for p in pips:
            bba.u32(p, None)
    else:
        num_downhill = 0
        list_downhill = None

    if wire in wire_downhill_belports:
        num_bels_downhill = len(wire_downhill_belports[wire])
        bba.l("wire%d_downbels" % wire, "BelPortPOD")
        for belport in wire_downhill_belports[wire]:
            bba.u32(belport[0], "bel_index")
            bba.u32(portpins[belport[1]], "port")
    else:
        num_bels_downhill = 0

    info = dict()
    info["name"] = "X%d/Y%d/%s" % wire_names_r[wire]

    info["num_uphill"] = num_uphill
    info["list_uphill"] = list_uphill

    info["num_downhill"] = num_downhill
    info["list_downhill"] = list_downhill

    info["num_bels_downhill"] = num_bels_downhill
    info["list_bels_downhill"] = ("wire%d_downbels" % wire) if num_bels_downhill > 0 else None

    if wire in wire_uphill_belport:
        info["uphill_bel"] = wire_uphill_belport[wire][0]
        info["uphill_pin"] = portpins[wire_uphill_belport[wire][1]]
    else:
        info["uphill_bel"] = -1
        info["uphill_pin"] = 0

    avg_x, avg_y = 0, 0
    if wire in wire_xy:
        for x, y in wire_xy[wire]:
            avg_x += x
            avg_y += y
        avg_x /= len(wire_xy[wire])
        avg_y /= len(wire_xy[wire])

    info["x"] = int(round(avg_x))
    info["y"] = int(round(avg_y))

    wireinfo.append(info)

packageinfo = []

for package in packages:
    name, pins = package
    safename = re.sub("[^A-Za-z0-9]", "_", name)
    pins_info = []
    for pin in pins:
        pinname, x, y, z = pin
        pin_bel = "X%d/Y%d/io%d" % (x, y, z)
        bel_idx = bel_name.index(pin_bel)
        pins_info.append((pinname, bel_idx))
    bba.l("package_%s_pins" % safename, "PackagePinPOD")
    for pi in pins_info:
        bba.s(pi[0], "name")
        bba.u32(pi[1], "bel_index")
    packageinfo.append((name, len(pins_info), "package_%s_pins" % safename))

tilegrid = []
for y in range(dev_height):
    for x in range(dev_width):
        if (x, y) in tiles:
            tilegrid.append(tiles[x, y].upper())
        else:
            tilegrid.append("NONE")

tileinfo = []
for t in range(num_tile_types):
    centries_info = []
    for cb in tile_bits[t]:
        name, bits = cb
        safename = re.sub("[^A-Za-z0-9]", "_", name)
        bba.l("tile%d_%s_bits" % (t, safename), "ConfigBitPOD")
        for row, col in bits:
            bba.u8(row, "row")
            bba.u8(col, "col")
        if len(bits) == 0:
            bba.u32(0, "padding")
        elif len(bits) % 2 == 1:
            bba.u16(0, "padding")
        centries_info.append((name, len(bits), t, safename))
    bba.l("tile%d_config" % t, "ConfigEntryPOD")
    for name, num_bits, t, safename in centries_info:
        bba.s(name, "name")
        bba.u32(num_bits, "num_bits")
        bba.r("tile%d_%s_bits" % (t, safename), "num_bits")
    if len(centries_info) == 0:
        bba.u32(0, "padding")
    ti = dict()
    ti["cols"] = tile_sizes[t][0]
    ti["rows"] = tile_sizes[t][1]
    ti["num_entries"] = len(centries_info)
    ti["entries"] = "tile%d_config" % t
    tileinfo.append(ti)

bba.l("wire_data_%s" % dev_name, "WireInfoPOD")
for info in wireinfo:
    bba.s(info["name"], "name")
    bba.u32(info["num_uphill"], "num_uphill")
    bba.u32(info["num_downhill"], "num_downhill")
    bba.r(info["list_uphill"], "pips_uphill")
    bba.r(info["list_downhill"], "pips_downhill")
    bba.u32(info["num_bels_downhill"], "num_bels_downhill")
    bba.u32(info["uphill_bel"], "bel_uphill.bel_index")
    bba.u32(info["uphill_pin"], "bel_uphill.port")
    bba.r(info["list_bels_downhill"], "bels_downhill")
    bba.u8(info["x"], "x")
    bba.u8(info["y"], "y")
    bba.u8(wiretypes[wire_type(info["name"])], "type")
    bba.u8(0, "padding")

bba.l("pip_data_%s" % dev_name, "PipInfoPOD")
for info in pipinfo:
    bba.u32(info["src"], "src")
    bba.u32(info["dst"], "dst")
    bba.u32(info["delay"], "delay")
    bba.u8(info["x"], "x")
    bba.u8(info["y"], "y")
    bba.u16(info["switch_mask"], "switch_mask")
    bba.u32(info["switch_index"], "switch_index")

switchinfo = []
for switch in switches:
    dst, x, y, bits = switch
    bitlist = []
    for b in bits:
        m = cbit_re.match(b)
        assert m
        bitlist.append((int(m.group(1)), int(m.group(2))))
    si = dict()
    si["x"] = x
    si["y"] = y
    si["bits"] = bitlist
    switchinfo.append(si)

bba.l("switch_data_%s" % dev_name, "SwitchInfoPOD")
for info in switchinfo:
    bba.u32(len(info["bits"]), "num_bits")
    bba.u8(info["x"], "x")
    bba.u8(info["y"], "y")
    for i in range(5):
        if i < len(info["bits"]):
            bba.u8(info["bits"][i][0], "row<%d>" % i)
            bba.u8(info["bits"][i][1], "col<%d>" % i)
        else:
            bba.u8(0, "row<%d> (unused)" % i)
            bba.u8(0, "col<%d> (unused)" % i)

bba.l("tile_data_%s" % dev_name, "TileInfoPOD")
for info in tileinfo:
    bba.u8(info["cols"], "cols")
    bba.u8(info["rows"], "rows")
    bba.u16(info["num_entries"], "num_entries")
    bba.r(info["entries"], "entries")

bba.l("ieren_data_%s" % dev_name, "IerenInfoPOD")
for ieren in ierens:
    bba.u8(ieren[0], "iox")
    bba.u8(ieren[1], "ioy")
    bba.u8(ieren[2], "ioz")
    bba.u8(ieren[3], "ierx")
    bba.u8(ieren[4], "iery")
    bba.u8(ieren[5], "ierz")

if len(ierens) % 2 == 1:
    bba.u16(0, "padding")

bba.l("bits_info_%s" % dev_name, "BitstreamInfoPOD")
bba.u32(len(switchinfo), "num_switches")
bba.u32(len(ierens), "num_ierens")
bba.r("tile_data_%s" % dev_name, "tiles_nonrouting")
bba.r("switch_data_%s" % dev_name, "switches")
bba.r("ieren_data_%s" % dev_name, "ierens")

bba.l("tile_grid_%s" % dev_name, "TileType")
for t in tilegrid:
    bba.u32(tiletypes[t], "tiletype")

bba.l("package_info_%s" % dev_name, "PackageInfoPOD")
for info in packageinfo:
    bba.s(info[0], "name")
    bba.u32(info[1], "num_pins")
    bba.r(info[2], "pins")

bba.l("chip_info_%s" % dev_name)
bba.u32(dev_width, "dev_width")
bba.u32(dev_height, "dev_height")
bba.u32(len(bel_name), "num_bels")
bba.u32(num_wires, "num_wires")
bba.u32(len(pipinfo), "num_pips")
bba.u32(len(switchinfo), "num_switches")
bba.u32(len(packageinfo), "num_packages")
bba.r("bel_data_%s" % dev_name, "bel_data")
bba.r("wire_data_%s" % dev_name, "wire_data")
bba.r("pip_data_%s" % dev_name, "pip_data")
bba.r("tile_grid_%s" % dev_name, "tile_grid")
bba.r("bits_info_%s" % dev_name, "bits_info")
bba.r("package_info_%s" % dev_name, "packages_data")

bba.finalize()

print('#include "nextpnr.h"')
print('NEXTPNR_NAMESPACE_BEGIN')

bba.write_string_c(sys.stdout)
# bba.write_uint64_c(sys.stdout)
# bba.write_compact_c(sys.stdout, "uint8_t")
# bba.write_verbose_c(sys.stdout, "uint8_t")

print('NEXTPNR_NAMESPACE_END')<|MERGE_RESOLUTION|>--- conflicted
+++ resolved
@@ -36,13 +36,6 @@
 wire_names_r = dict()
 wire_xy = dict()
 
-<<<<<<< HEAD
-num_tile_types = 5
-tile_sizes = {i: (0, 0) for i in range(num_tile_types)}
-tile_bits = [[] for _ in range(num_tile_types)]
-
-=======
->>>>>>> e5bd4764
 cbit_re = re.compile(r'B(\d+)\[(\d+)\]')
 
 portpins = dict()
@@ -202,7 +195,7 @@
         num_tile_types = 10
     else:
         num_tile_types = 5
-    tile_sizes = {_: (0, 0) for _ in range(num_tile_types)}
+    tile_sizes = {i: (0, 0) for i in range(num_tile_types)}
     tile_bits = [[] for _ in range(num_tile_types)]
 
 with open(sys.argv[1], "r") as f:
